--- conflicted
+++ resolved
@@ -18,12 +18,8 @@
 import { TextItemAction } from './item-types/text-item-action';
 import { URIItemAction } from './item-types/uri-item-action';
 import { RedirectItemAction } from './item-types/redirect-item-action';
-<<<<<<< HEAD
 import { DeepReadonly } from '../main/utils/settings';
-=======
-import { DeepReadonly } from '../main/settings';
 import { SettingsItemAction } from './item-types/settings-item-action';
->>>>>>> 4cfcbda5
 
 /**
  * This interface describes the action of a menu item. The action is what happens when the
